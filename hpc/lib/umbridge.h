#ifndef UMBRIDGE
#define UMBRIDGE

// #define LOGGING

// Increase timeout to allow for long-running models.
// This should be (to be on the safe side) significantly greater than the maximum time your model may take
<<<<<<< HEAD
#define CPPHTTPLIB_READ_TIMEOUT_SECOND 60*60
=======
#define CPPHTTPLIB_READ_TIMEOUT_SECOND 7 * 24 * 60 * 60
>>>>>>> fba5caf7

#include <string>
#include <vector>


#include "json.hpp"
#include "httplib.h"

using json = nlohmann::json;

namespace umbridge {

  class Model {
  public:
    Model(std::string name) : name(name) {}

    virtual std::vector<std::size_t> GetInputSizes(const json& config_json = json::parse("{}")) const = 0;
    virtual std::vector<std::size_t> GetOutputSizes(const json& config_json = json::parse("{}")) const = 0;

    virtual std::vector<std::vector<double>> Evaluate(const std::vector<std::vector<double>>& inputs,
                          json config_json = json::parse("{}")) {
      (void)inputs; (void)config_json; // Avoid unused argument warnings
      throw std::runtime_error("Evaluate was called, but not implemented by model!");
    }

    virtual std::vector<double> Gradient(unsigned int outWrt,
                          unsigned int inWrt,
                          const std::vector<std::vector<double>>& inputs,
                          const std::vector<double>& sens,
                          json config_json = json::parse("{}")) {
      (void)outWrt; (void)inWrt; (void)inputs; (void)sens; (void)config_json; // Avoid unused argument warnings
      throw std::runtime_error("Gradient was called, but not implemented by model!");
    }

    virtual std::vector<double> ApplyJacobian(unsigned int outWrt,
                              unsigned int inWrt,
                              const std::vector<std::vector<double>>& inputs,
                              const std::vector<double>& vec,
                              json config_json = json::parse("{}")) {
      (void)outWrt; (void)inWrt; (void)inputs; (void)vec; (void)config_json; // Avoid unused argument warnings
      throw std::runtime_error("ApplyJacobian was called, but not implemented by model!");
    }

    virtual std::vector<double> ApplyHessian(unsigned int outWrt,
                              unsigned int inWrt1,
                              unsigned int inWrt2,
                              const std::vector<std::vector<double>>& inputs,
                              const std::vector<double>& sens,
                              const std::vector<double>& vec,
                              json config_json = json::parse("{}")) {
      (void)outWrt; (void)inWrt1; (void)inWrt2; (void)inputs; (void)sens; (void)vec; (void)config_json; // Avoid unused argument warnings
      throw std::runtime_error("ApplyHessian was called, but not implemented by model!");
    }

    virtual bool SupportsEvaluate() {return false;}
    virtual bool SupportsGradient() {return false;}
    virtual bool SupportsApplyJacobian() {return false;}
    virtual bool SupportsApplyHessian() {return false;}

    std::string GetName() const {return name;}

  protected:
    std::string name;
  };

  std::vector<std::string> SupportedModels(std::string host, httplib::Headers headers = httplib::Headers()) {
    httplib::Client cli(host.c_str());
    if (auto res = cli.Get("/Info", headers)) {
      json response = json::parse(res->body);

      if (response.value<double>("protocolVersion",0) != 1.0)
        throw std::runtime_error("Model protocol version not supported!");

      return response["models"];

    } else {
      throw std::runtime_error("GET Info failed with error type '" + to_string(res.error()) + "'");
    }
  }

  // Client-side Model connecting to a server for the actual evaluations etc.
  class HTTPModel : public Model {
  public:

    HTTPModel(std::string host, std::string name, httplib::Headers headers = httplib::Headers())
    : Model(name), cli(host.c_str()), headers(headers)
    {
      // Check if requested model is available on server
      std::vector<std::string> models = SupportedModels(host, headers);
      if (std::find(models.begin(), models.end(), name) == models.end()) {
        std::string model_names = "";
        for (auto& m : models) {
          model_names += "'" + m + "' ";
        }
        throw std::runtime_error("Model " + name + " not found on server! Available models: " + model_names + ".");
      }

      json request_body;
      request_body["name"] = name;

      if (auto res = cli.Post("/ModelInfo", headers, request_body.dump(), "application/json")) {
        json response = json::parse(res->body);

        json supported_features = response.at("support");
        supportsEvaluate = supported_features.value("Evaluate", false);
        supportsGradient = supported_features.value("Gradient", false);
        supportsApplyJacobian = supported_features.value("ApplyJacobian", false);
        supportsApplyHessian = supported_features.value("ApplyHessian", false);
      } else {
        throw std::runtime_error("POST ModelInfo failed with error type '" + to_string(res.error()) + "'");
      }
    }

    std::vector<std::size_t> GetInputSizes(const json& config_json = json::parse("{}")) const override {

      json request_body;
      request_body["name"] = name;
      if (!config_json.empty())
        request_body["config"] = config_json;

      if (auto res = cli.Post("/InputSizes", headers, request_body.dump(), "application/json")) {
        json response_body = parse_result_with_error_handling(res);
        std::vector<std::size_t> outputvec = response_body["inputSizes"].get<std::vector<std::size_t>>();
        return outputvec;
      } else {
        throw std::runtime_error("POST InputSizes failed with error type '" + to_string(res.error()) + "'");
        return std::vector<std::size_t>(0);
      }
    }

    std::vector<std::size_t> GetOutputSizes(const json& config_json = json::parse("{}")) const override {

      json request_body;
      request_body["name"] = name;
      if (!config_json.empty())
        request_body["config"] = config_json;

      if (auto res = cli.Post("/OutputSizes", headers, request_body.dump(), "application/json")) {
        json response_body = parse_result_with_error_handling(res);
        std::vector<std::size_t> outputvec = response_body["outputSizes"].get<std::vector<std::size_t>>();
        return outputvec;
      } else {
        throw std::runtime_error("POST OutputSizes failed with error type '" + to_string(res.error()) + "'");
        return std::vector<std::size_t>(0);
      }
    }

    std::vector<std::vector<double>> Evaluate(const std::vector<std::vector<double>>& inputs, json config_json = json::parse("{}")) override {

      json request_body;
      request_body["name"] = name;

      request_body["input"] = json::parse("[]");
      for (std::size_t i = 0; i < inputs.size(); i++) {
        request_body["input"][i] = inputs[i];
      }
      request_body["config"] = config_json;

      if (auto res = cli.Post("/Evaluate", headers, request_body.dump(), "application/json")) {
        json response_body = parse_result_with_error_handling(res);

        std::vector<std::vector<double>> outputs(response_body["output"].size());
        for (std::size_t i = 0; i < response_body["output"].size(); i++) {
          outputs[i] = response_body["output"][i].get<std::vector<double>>();
        }
        return outputs;
      } else {
        throw std::runtime_error("POST Evaluate failed with error type '" + to_string(res.error()) + "'");
      }
    }

    std::vector<double> Gradient(unsigned int outWrt,
                  unsigned int inWrt,
                  const std::vector<std::vector<double>>& inputs,
                  const std::vector<double>& sens,
                  json config_json = json::parse("{}")) override
    {

      json request_body;
      request_body["name"] = name;
      request_body["outWrt"] = outWrt;
      request_body["inWrt"] = inWrt;
      for (std::size_t i = 0; i < inputs.size(); i++) {
        request_body["input"][i] = inputs[i];
      }
      request_body["sens"] = sens;
      request_body["config"] = config_json;

      if (auto res = cli.Post("/Gradient", headers, request_body.dump(), "application/json")) {
        json response_body = parse_result_with_error_handling(res);

        return response_body["output"].get<std::vector<double>>();
      } else {
        throw std::runtime_error("POST Gradient failed with error type '" + to_string(res.error()) + "'");
      }
    }

    std::vector<double> ApplyJacobian(unsigned int outWrt,
                              unsigned int inWrt,
                              const std::vector<std::vector<double>>& inputs,
                              const std::vector<double>& vec,
                              json config_json = json::parse("{}")) override {

      json request_body;
      request_body["name"] = name;
      request_body["outWrt"] = outWrt;
      request_body["inWrt"] = inWrt;
      for (std::size_t i = 0; i < inputs.size(); i++) {
        request_body["input"][i] = inputs[i];
      }
      request_body["vec"] = vec;
      request_body["config"] = config_json;

      if (auto res = cli.Post("/ApplyJacobian", headers, request_body.dump(), "application/json")) {
        json response_body = parse_result_with_error_handling(res);

        return response_body["output"].get<std::vector<double>>();
      } else {
        throw std::runtime_error("POST ApplyJacobian failed with error type '" + to_string(res.error()) + "'");
      }
    }

    std::vector<double> ApplyHessian(unsigned int outWrt,
                      unsigned int inWrt1,
                      unsigned int inWrt2,
                      const std::vector<std::vector<double>>& inputs,
                      const std::vector<double>& sens,
                      const std::vector<double>& vec,
                      json config_json = json::parse("{}")) override {

      json request_body;
      request_body["name"] = name;
      request_body["outWrt"] = outWrt;
      request_body["inWrt1"] = inWrt1;
      request_body["inWrt2"] = inWrt2;
      for (std::size_t i = 0; i < inputs.size(); i++) {
        request_body["input"][i] = inputs[i];
      }
      request_body["sens"] = sens;
      request_body["vec"] = vec;
      request_body["config"] = config_json;

      if (auto res = cli.Post("/ApplyHessian", headers, request_body.dump(), "application/json")) {
        json response_body = parse_result_with_error_handling(res);

        return response_body["output"].get<std::vector<double>>();
      } else {
        throw std::runtime_error("POST ApplyHessian failed with error type '" + to_string(res.error()) + "'");
      }
    }

    bool SupportsEvaluate() override {
      return supportsEvaluate;
    }
    bool SupportsGradient() override {
      return supportsGradient;
    }
    bool SupportsApplyJacobian() override {
      return supportsApplyJacobian;
    }
    bool SupportsApplyHessian() override {
      return supportsApplyHessian;
    }

  private:

    mutable httplib::Client cli;
    httplib::Headers headers;

    bool supportsEvaluate = false;
    bool supportsGradient = false;
    bool supportsApplyJacobian = false;
    bool supportsApplyHessian = false;

    json parse_result_with_error_handling(const httplib::Result& res) const {
      json response_body;
      try {
        response_body = json::parse(res->body);
      } catch (json::parse_error& e) {
        throw std::runtime_error("Response JSON could not be parsed. Response body: '" + res->body + "'");
      }
      if (response_body.find("error") != response_body.end()) {
        throw std::runtime_error("Model server returned error of type " + response_body["error"]["type"].get<std::string>() + ", message: " + response_body["error"]["message"].get<std::string>());
      }
      return response_body;
    }

  };

  // Check if inputs dimensions match model's expected input size and return error in httplib response
  bool check_input_sizes(const std::vector<std::vector<double>>& inputs, const json& config_json, const Model& model, httplib::Response& res) {
    if (inputs.size() != model.GetInputSizes(config_json).size()) {
      json response_body;
      response_body["error"]["type"] = "InvalidInput";
      response_body["error"]["message"] = "Number of inputs does not match number of model inputs. Expected " + std::to_string(model.GetInputSizes(config_json).size()) + " but got " + std::to_string(inputs.size());
      res.set_content(response_body.dump(), "application/json");
      res.status = 400;
      return false;
    }
    for (std::size_t i = 0; i < inputs.size(); i++) {
      if (inputs[i].size() != model.GetInputSizes(config_json)[i]) {
        json response_body;
        response_body["error"]["type"] = "InvalidInput";
        response_body["error"]["message"] = "Input size mismatch! In input " + std::to_string(i) + " model expected size " + std::to_string(model.GetInputSizes(config_json)[i]) + " but got " + std::to_string(inputs[i].size());
        res.set_content(response_body.dump(), "application/json");
        res.status = 400;
        return false;
      }
    }
    return true;
  }

  // Check if sensitivity vector's dimension matches correct model output size and return error in httplib response
  bool check_sensitivity_size(const std::vector<double>& sens, int outWrt, const json& config_json, const Model& model, httplib::Response& res) {
    if (sens.size() != model.GetOutputSizes(config_json)[outWrt]) {
      json response_body;
      response_body["error"]["type"] = "InvalidInput";
      response_body["error"]["message"] = "Sensitivity vector size mismatch! Expected " + std::to_string(model.GetOutputSizes(config_json)[outWrt]) + " but got " + std::to_string(sens.size());
      res.set_content(response_body.dump(), "application/json");
      res.status = 400;
      return false;
    }
    return true;
  }

  // Check if vector's dimension matches correct model output size and return error in httplib response
  bool check_vector_size(const std::vector<double>& vec, int inWrt, const json& config_json, const Model& model, httplib::Response& res) {
    if (vec.size() != model.GetInputSizes(config_json)[inWrt]) {
      json response_body;
      response_body["error"]["type"] = "InvalidInput";
      response_body["error"]["message"] = "Vector size mismatch! Expected " + std::to_string(model.GetInputSizes(config_json)[inWrt]) + " but got " + std::to_string(vec.size());
      res.set_content(response_body.dump(), "application/json");
      res.status = 400;
      return false;
    }
    return true;
  }

  // Check if outputs dimensions match model's expected output size and return error in httplib response
  bool check_output_sizes(const std::vector<std::vector<double>>& outputs, const json& config_json, const Model& model, httplib::Response& res) {
    if (outputs.size() != model.GetOutputSizes(config_json).size()) {
      json response_body;
      response_body["error"]["type"] = "InvalidOutput";
      response_body["error"]["message"] = "Number of outputs declared by model does not match number of outputs returned by model. Model declared " + std::to_string(model.GetOutputSizes(config_json).size()) + " but returned " + std::to_string(outputs.size());
      res.set_content(response_body.dump(), "application/json");
      res.status = 500;
      return false;
    }
    for (std::size_t i = 0; i < outputs.size(); i++) {
      if (outputs[i].size() != model.GetOutputSizes(config_json)[i]) {
        json response_body;
        response_body["error"]["type"] = "InvalidOutput";
        response_body["error"]["message"] = "Output size mismatch! In output " + std::to_string(i) + " model declared size " + std::to_string(model.GetOutputSizes(config_json)[i]) + " but returned " + std::to_string(outputs[i].size());
        res.set_content(response_body.dump(), "application/json");
        res.status = 500;
        return false;
      }
    }
    return true;
  }

  // Check if inWrt is between zero and model's input size inWrt and return error in httplib response
  bool check_input_wrt(int inWrt, const json& config_json, const Model& model, httplib::Response& res) {
    if (inWrt < 0 || inWrt >= (int)model.GetInputSizes(config_json).size()) {
      json response_body;
      response_body["error"]["type"] = "InvalidInput";
      response_body["error"]["message"] = "Input inWrt out of range! Expected between 0 and " + std::to_string(model.GetInputSizes(config_json).size() - 1) + " but got " + std::to_string(inWrt);
      res.set_content(response_body.dump(), "application/json");
      res.status = 400;
      return false;
    }
    return true;
  }

  // Check if outWrt is between zero and model's output size outWrt and return error in httplib response
  bool check_output_wrt(int outWrt, const json& config_json, const Model& model, httplib::Response& res) {
    if (outWrt < 0 || outWrt >= (int)model.GetOutputSizes(config_json).size()) {
      json response_body;
      response_body["error"]["type"] = "InvalidInput";
      response_body["error"]["message"] = "Input outWrt out of range! Expected between 0 and " + std::to_string(model.GetOutputSizes(config_json).size() - 1) + " but got " + std::to_string(outWrt);
      res.set_content(response_body.dump(), "application/json");
      res.status = 400;
      return false;
    }
    return true;
  }

  // Construct response for unsupported feature
  void write_unsupported_feature_response(httplib::Response& res, std::string feature) {
    json response_body;
    response_body["error"]["type"] = "UnsupportedFeature";
    response_body["error"]["message"] = "Feature '" + feature + "' is not supported by this model";
    res.set_content(response_body.dump(), "application/json");
    res.status = 400;
  }

  // log  request

  void log_request(const httplib::Request& req, const httplib::Response& res) {
      std::cout << "Incoming request from: " << req.remote_addr << " | Type: " << req.method << " " << req.path << " -> " << res.status << std::endl;
  }

  // Get model from name
  Model& get_model_from_name(std::vector<Model*>& models, std::string name) {
    for (auto& model : models) {
      if (model->GetName() == name) {
        return *model;
      }
    }
    throw std::runtime_error("Model not found");
  }

  // Check if model exists and return error in httplib response
  bool check_model_exists(std::vector<Model*>& models, std::string name, httplib::Response& res) {
    try {
      get_model_from_name(models, name);
    } catch (std::runtime_error& e) {
      json response_body;
      response_body["error"]["type"] = "ModelNotFound";
      response_body["error"]["message"] = "Model '" + name + "' not supported by this server!";
      res.set_content(response_body.dump(), "application/json");
      res.status = 400;
      return false;
    }
    return true;
  }

  // Provides access to a model via network
  void serveModels(std::vector<Model*> models, std::string host, int port, bool enable_parallel = true, bool error_checks = true) {

    httplib::Server svr;
    std::mutex model_mutex; // Ensure the underlying model is only called sequentially

    svr.Post("/Evaluate", [&](const httplib::Request &req, httplib::Response &res) {
      json request_body = json::parse(req.body);
      if (error_checks && !check_model_exists(models, request_body["name"], res))
        return;
      Model& model = get_model_from_name(models, request_body["name"]);

      if (error_checks && !model.SupportsEvaluate()) {
        write_unsupported_feature_response(res, "Evaluate");
        return;
      }

      std::vector<std::vector<double>> inputs(request_body["input"].size());
      for (std::size_t i = 0; i < inputs.size(); i++) {
        inputs[i] = request_body["input"][i].get<std::vector<double>>();
      }

      json empty_default_config;
      json config_json = request_body.value("config", empty_default_config);

      if (error_checks && !check_input_sizes(inputs, config_json, model, res))
        return;

      std::unique_lock<std::mutex> model_lock(model_mutex, std::defer_lock);
      if (!enable_parallel) {
          model_lock.lock();
      }
      std::vector<std::vector<double>> outputs = model.Evaluate(inputs, config_json);

      if (model_lock.owns_lock()) {
        model_lock.unlock();  // for safety, although should unlock after request finished
      }

      if (error_checks && !check_output_sizes(outputs, config_json, model, res))
        return;

      json response_body;
      response_body["output"] = json::parse("[]");
      for (std::size_t i = 0; i < outputs.size(); i++) {
        response_body["output"][i] = outputs[i];
      }

      res.set_content(response_body.dump(), "application/json");
    });

    svr.Post("/Gradient", [&](const httplib::Request &req, httplib::Response &res) {
      json request_body = json::parse(req.body);
      if (error_checks && !check_model_exists(models, request_body["name"], res))
        return;
      Model& model = get_model_from_name(models, request_body["name"]);

      if (error_checks && !model.SupportsGradient()) {
        write_unsupported_feature_response(res, "Gradient");
        return;
      }

      unsigned int inWrt = request_body.at("inWrt");
      unsigned int outWrt = request_body.at("outWrt");

      std::vector<std::vector<double>> inputs(request_body["input"].size());
      for (std::size_t i = 0; i < inputs.size(); i++) {
        inputs[i] = request_body["input"][i].get<std::vector<double>>();
      }

      std::vector<double> sens = request_body.at("sens");

      json empty_default_config;
      json config_json = request_body.value("config", empty_default_config);

      if (error_checks && !check_input_wrt(inWrt, config_json, model, res))
        return;
      if (error_checks && !check_output_wrt(outWrt, config_json, model, res))
        return;
      if (error_checks && !check_input_sizes(inputs, config_json, model, res))
        return;
      if (error_checks && !check_sensitivity_size(sens, outWrt, config_json, model, res))
        return;

      std::unique_lock<std::mutex> model_lock(model_mutex, std::defer_lock);
      if (error_checks_parallel) {
          model_lock.lock();
      }
      std::vector<double> gradient = model.Gradient(outWrt, inWrt, inputs, sens, config_json);

      if (model_lock.owns_lock()) {
        model_lock.unlock();  // for safety, although should unlock after request finished
      }

      json response_body;
      response_body["output"] = gradient;

      res.set_content(response_body.dump(), "application/json");
    });

    svr.Post("/ApplyJacobian", [&](const httplib::Request &req, httplib::Response &res) {
      json request_body = json::parse(req.body);
      if (error_checks && !check_model_exists(models, request_body["name"], res))
        return;
      Model& model = get_model_from_name(models, request_body["name"]);

      if (error_checks && !model.SupportsApplyJacobian()) {
        write_unsupported_feature_response(res, "ApplyJacobian");
        return;
      }

      unsigned int inWrt = request_body.at("inWrt");
      unsigned int outWrt = request_body.at("outWrt");

      std::vector<std::vector<double>> inputs(request_body["input"].size());
      for (std::size_t i = 0; i < inputs.size(); i++) {
        inputs[i] = request_body["input"][i].get<std::vector<double>>();
      }

      std::vector<double> vec = request_body.at("vec");

      json empty_default_config;
      json config_json = request_body.value("config", empty_default_config);

      if (error_checks && !check_input_wrt(inWrt, config_json, model, res))
        return;
      if (error_checks && !check_output_wrt(outWrt, config_json, model, res))
        return;
      if (error_checks && !check_input_sizes(inputs, config_json, model, res))
        return;
      if (error_checks && !check_vector_size(vec, inWrt, config_json, model, res))
        return;

      std::unique_lock<std::mutex> model_lock(model_mutex, std::defer_lock);
      if (!enable_parallel) {
          model_lock.lock();
      }
      std::vector<double> jacobian_action = model.ApplyJacobian(outWrt, inWrt, inputs, vec, config_json);

      if (model_lock.owns_lock()) {
        model_lock.unlock();  // for safety, although should unlock after request finished
      }

      json response_body;
      response_body["output"] = jacobian_action;

      res.set_content(response_body.dump(), "application/json");
    });

    svr.Post("/ApplyHessian", [&](const httplib::Request &req, httplib::Response &res) {
      json request_body = json::parse(req.body);
      if (error_checks && !check_model_exists(models, request_body["name"], res))
        return;
      Model& model = get_model_from_name(models, request_body["name"]);

      if (error_checks && !model.SupportsApplyHessian()) {
        write_unsupported_feature_response(res, "ApplyHessian");
        return;
      }

      unsigned int outWrt = request_body.at("outWrt");
      unsigned int inWrt1 = request_body.at("inWrt1");
      unsigned int inWrt2 = request_body.at("inWrt2");

      std::vector<std::vector<double>> inputs(request_body["input"].size());
      for (std::size_t i = 0; i < inputs.size(); i++) {
        inputs[i] = request_body["input"][i].get<std::vector<double>>();
      }

      std::vector<double> sens = request_body.at("sens");
      std::vector<double> vec = request_body.at("vec");

      json empty_default_config;
      json config_json = request_body.value("config", empty_default_config);

      if (error_checks && !check_input_wrt(inWrt1, config_json, model, res))
        return;
      if (error_checks && !check_input_wrt(inWrt2, config_json, model, res))
        return;
      if (error_checks && !check_output_wrt(outWrt, config_json, model, res))
        return;
      if (error_checks && !check_input_sizes(inputs, config_json, model, res))
        return;
      if (error_checks && !check_sensitivity_size(sens, outWrt, config_json, model, res))
        return;

      std::unique_lock<std::mutex> model_lock(model_mutex, std::defer_lock);
      if (!enable_parallel) {
          model_lock.lock();
      }
      std::vector<double> hessian_action = model.ApplyHessian(outWrt, inWrt1, inWrt2, inputs, sens, vec, config_json);

      if (model_lock.owns_lock()) {
        model_lock.unlock();  // for safety, although should unlock after request finished
      }

      json response_body;
      response_body["output"] = hessian_action;

      res.set_content(response_body.dump(), "application/json");
    });

    svr.Get("/Info", [&](const httplib::Request &, httplib::Response &res) {
      json response_body;
      response_body["protocolVersion"] = 1.0;
      std::vector<std::string> model_names;
      for (auto& model : models) {
        model_names.push_back(model->GetName());
      }
      response_body["models"] = model_names;

      res.set_content(response_body.dump(), "application/json");
    });

    svr.Post("/ModelInfo", [&](const httplib::Request &req, httplib::Response &res) {
      json request_body = json::parse(req.body);
      if (!check_model_exists(models, request_body["name"], res))
        return;
      Model& model = get_model_from_name(models, request_body["name"]);

      json response_body;
      response_body["support"] = {};
      response_body["support"]["Evaluate"] = model.SupportsEvaluate();
      response_body["support"]["Gradient"] = model.SupportsGradient();
      response_body["support"]["ApplyJacobian"] = model.SupportsApplyJacobian();
      response_body["support"]["ApplyHessian"] = model.SupportsApplyHessian();

      res.set_content(response_body.dump(), "application/json");
    });

    svr.Post("/InputSizes", [&](const httplib::Request &req, httplib::Response &res) {
      json request_body = json::parse(req.body);
      if (!check_model_exists(models, request_body["name"], res))
        return;
      Model& model = get_model_from_name(models, request_body["name"]);

      json empty_default_config;
      json config_json = request_body.value("config", empty_default_config);

      json response_body;
      response_body["inputSizes"] = model.GetInputSizes(config_json);

      res.set_content(response_body.dump(), "application/json");
    });

    svr.Post("/OutputSizes", [&](const httplib::Request &req, httplib::Response &res) {
      json request_body = json::parse(req.body);
      if (!check_model_exists(models, request_body["name"], res))
        return;
      Model& model = get_model_from_name(models, request_body["name"]);

      json empty_default_config;
      json config_json = request_body.value("config", empty_default_config);

      json response_body;
      response_body["outputSizes"] = model.GetOutputSizes(config_json);

      res.set_content(response_body.dump(), "application/json");
    });

    std::cout << "Listening on port " << port << "..." << std::endl;

#ifdef LOGGING
    svr.set_logger([](const httplib::Request& req, const httplib::Response& res) {
        if (res.status >= 500) {
            std::cerr << "[ERROR] ";
        } else if (res.status >= 400) {
            std::cerr << "[WARNING] ";
        } else {
            std::cout << "[INFO] ";
        }
        log_request(req, res);
    });
#endif
    svr.listen(host.c_str(), port);
    std::cout << "Quit" << std::endl;
  }

}

#endif<|MERGE_RESOLUTION|>--- conflicted
+++ resolved
@@ -5,11 +5,8 @@
 
 // Increase timeout to allow for long-running models.
 // This should be (to be on the safe side) significantly greater than the maximum time your model may take
-<<<<<<< HEAD
-#define CPPHTTPLIB_READ_TIMEOUT_SECOND 60*60
-=======
+
 #define CPPHTTPLIB_READ_TIMEOUT_SECOND 7 * 24 * 60 * 60
->>>>>>> fba5caf7
 
 #include <string>
 #include <vector>
