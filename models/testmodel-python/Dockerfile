--- conflicted
+++ resolved
@@ -4,10 +4,6 @@
 
 RUN apt update && \
     DEBIAN_FRONTEND="noninteractive" apt install -y python3-pip && \
-<<<<<<< HEAD
-    pip install aiohttp requests scipy umbridge
-=======
     pip install umbridge scipy
->>>>>>> f0f74049
 
 CMD python3 minimal-server.py